--- conflicted
+++ resolved
@@ -60,12 +60,7 @@
     "native-is-elevated": "0.4.1",
     "native-keymap": "2.2.0",
     "native-watchdog": "1.3.0",
-<<<<<<< HEAD
     "node-pty": "0.10.0-beta18",
-    "semver-umd": "^5.5.7",
-=======
-    "node-pty": "0.10.0-beta17",
->>>>>>> 0cd5f797
     "spdlog": "^0.11.1",
     "sudo-prompt": "9.1.1",
     "tas-client-umd": "0.1.2",
