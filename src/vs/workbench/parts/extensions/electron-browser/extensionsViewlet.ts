/*---------------------------------------------------------------------------------------------
 *  Copyright (c) Microsoft Corporation. All rights reserved.
 *  Licensed under the MIT License. See License.txt in the project root for license information.
 *--------------------------------------------------------------------------------------------*/

'use strict';

import 'vs/css!./media/extensionsViewlet';
import { localize } from 'vs/nls';
import { ThrottledDelayer, always } from 'vs/base/common/async';
import { TPromise } from 'vs/base/common/winjs.base';
import { isPromiseCanceledError, onUnexpectedError, create as createError } from 'vs/base/common/errors';
import { IWorkbenchContribution } from 'vs/workbench/common/contributions';
import { IDisposable, dispose } from 'vs/base/common/lifecycle';
import { Event as EventOf, mapEvent, chain } from 'vs/base/common/event';
import { IAction } from 'vs/base/common/actions';
import { domEvent } from 'vs/base/browser/event';
import { Separator } from 'vs/base/browser/ui/actionbar/actionbar';
import { StandardKeyboardEvent } from 'vs/base/browser/keyboardEvent';
import { KeyCode } from 'vs/base/common/keyCodes';
import { IViewlet } from 'vs/workbench/common/viewlet';
import { IViewletService } from 'vs/workbench/services/viewlet/browser/viewlet';
import { append, $, addStandardDisposableListener, EventType, addClass, removeClass, toggleClass, Dimension } from 'vs/base/browser/dom';
import { ITelemetryService } from 'vs/platform/telemetry/common/telemetry';
import { IInstantiationService } from 'vs/platform/instantiation/common/instantiation';
import { IExtensionService } from 'vs/workbench/services/extensions/common/extensions';
import { IExtensionsWorkbenchService, IExtensionsViewlet, VIEWLET_ID, ExtensionState, AutoUpdateConfigurationKey, ShowRecommendationsOnlyOnDemandKey, VIEW_CONTAINER } from '../common/extensions';
import {
	ShowEnabledExtensionsAction, ShowInstalledExtensionsAction, ShowRecommendedExtensionsAction, ShowPopularExtensionsAction, ShowDisabledExtensionsAction,
	ShowOutdatedExtensionsAction, ClearExtensionsInputAction, ChangeSortAction, UpdateAllAction, CheckForUpdatesAction, DisableAllAction, EnableAllAction,
	EnableAutoUpdateAction, DisableAutoUpdateAction, ShowBuiltInExtensionsAction, InstallVSIXAction
} from 'vs/workbench/parts/extensions/browser/extensionsActions';
import { LocalExtensionType, IExtensionManagementService } from 'vs/platform/extensionManagement/common/extensionManagement';
import { ExtensionsInput } from 'vs/workbench/parts/extensions/common/extensionsInput';
import { ExtensionsListView, InstalledExtensionsView, RecommendedExtensionsView, WorkspaceRecommendedExtensionsView, BuiltInExtensionsView, BuiltInThemesExtensionsView, BuiltInBasicsExtensionsView } from './extensionsViews';
import { OpenGlobalSettingsAction } from 'vs/workbench/parts/preferences/browser/preferencesActions';
import { IProgressService } from 'vs/platform/progress/common/progress';
import { IEditorGroupsService } from 'vs/workbench/services/group/common/editorGroupsService';
import Severity from 'vs/base/common/severity';
import { IActivityService, ProgressBadge, NumberBadge } from 'vs/workbench/services/activity/common/activity';
import { IThemeService } from 'vs/platform/theme/common/themeService';
import { inputForeground, inputBackground, inputBorder } from 'vs/platform/theme/common/colorRegistry';
import { IConfigurationService } from 'vs/platform/configuration/common/configuration';
import { ViewsRegistry, IViewDescriptor } from 'vs/workbench/common/views';
import { ViewContainerViewlet } from 'vs/workbench/browser/parts/views/viewsViewlet';
import { IStorageService } from 'vs/platform/storage/common/storage';
import { IWorkspaceContextService, WorkbenchState } from 'vs/platform/workspace/common/workspace';
import { IContextKeyService, ContextKeyExpr, RawContextKey, IContextKey } from 'vs/platform/contextkey/common/contextkey';
import { IContextMenuService } from 'vs/platform/contextview/browser/contextView';
import { getGalleryExtensionIdFromLocal, getMaliciousExtensionsSet } from 'vs/platform/extensionManagement/common/extensionManagementUtil';
import { ILogService } from 'vs/platform/log/common/log';
import { INotificationService } from 'vs/platform/notification/common/notification';
import { IWindowService } from 'vs/platform/windows/common/windows';
import { IPartService } from 'vs/workbench/services/part/common/partService';
import { IAddedViewDescriptorRef } from 'vs/workbench/browser/parts/views/views';
import { ViewletPanel } from 'vs/workbench/browser/parts/views/panelViewlet';

interface SearchInputEvent extends Event {
	target: HTMLInputElement;
	immediate?: boolean;
}

const NonEmptyWorkspaceContext = new RawContextKey<boolean>('nonEmptyWorkspace', false);
const SearchExtensionsContext = new RawContextKey<boolean>('searchExtensions', false);
const SearchInstalledExtensionsContext = new RawContextKey<boolean>('searchInstalledExtensions', false);
const SearchBuiltInExtensionsContext = new RawContextKey<boolean>('searchBuiltInExtensions', false);
const RecommendedExtensionsContext = new RawContextKey<boolean>('recommendedExtensions', false);
const DefaultRecommendedExtensionsContext = new RawContextKey<boolean>('defaultRecommendedExtensions', false);

export class ExtensionsViewletViewsContribution implements IWorkbenchContribution {

	constructor(
	) {
		this.registerViews();
	}

	private registerViews(): void {
		let viewDescriptors = [];
		viewDescriptors.push(this.createMarketPlaceExtensionsListViewDescriptor());
		viewDescriptors.push(this.createInstalledExtensionsListViewDescriptor());
		viewDescriptors.push(this.createSearchInstalledExtensionsListViewDescriptor());
		viewDescriptors.push(this.createSearchBuiltInExtensionsListViewDescriptor());
		viewDescriptors.push(this.createSearchBuiltInBasicsExtensionsListViewDescriptor());
		viewDescriptors.push(this.createSearchBuiltInThemesExtensionsListViewDescriptor());
		viewDescriptors.push(this.createDefaultRecommendedExtensionsListViewDescriptor());
		viewDescriptors.push(this.createOtherRecommendedExtensionsListViewDescriptor());
		viewDescriptors.push(this.createWorkspaceRecommendedExtensionsListViewDescriptor());
		ViewsRegistry.registerViews(viewDescriptors);
	}

	private createMarketPlaceExtensionsListViewDescriptor(): IViewDescriptor {
		return {
			id: 'extensions.listView',
			name: localize('marketPlace', "Marketplace"),
			container: VIEW_CONTAINER,
			ctor: ExtensionsListView,
			when: ContextKeyExpr.and(ContextKeyExpr.not('donotshowExtensions'), ContextKeyExpr.has('searchExtensions'), ContextKeyExpr.not('searchInstalledExtensions'), ContextKeyExpr.not('searchBuiltInExtensions'), ContextKeyExpr.not('recommendedExtensions')),
			weight: 100
		};
	}

	private createInstalledExtensionsListViewDescriptor(): IViewDescriptor {
		return {
			id: 'extensions.installedList',
			name: localize('installedExtensions', "Installed"),
			container: VIEW_CONTAINER,
			ctor: InstalledExtensionsView,
			when: ContextKeyExpr.and(ContextKeyExpr.not('donotshowExtensions'), ContextKeyExpr.not('searchExtensions')),
			order: 1,
			weight: 30
		};
	}

	private createSearchInstalledExtensionsListViewDescriptor(): IViewDescriptor {
		return {
			id: 'extensions.searchInstalledList',
			name: localize('searchInstalledExtensions', "Installed"),
			container: VIEW_CONTAINER,
			ctor: InstalledExtensionsView,
			when: ContextKeyExpr.and(ContextKeyExpr.not('donotshowExtensions'), ContextKeyExpr.has('searchInstalledExtensions')),
			weight: 100
		};
	}

	private createDefaultRecommendedExtensionsListViewDescriptor(): IViewDescriptor {
		return {
			id: 'extensions.recommendedList',
			name: localize('recommendedExtensions', "Recommended"),
			container: VIEW_CONTAINER,
			ctor: RecommendedExtensionsView,
			when: ContextKeyExpr.and(ContextKeyExpr.not('donotshowExtensions'), ContextKeyExpr.not('searchExtensions'), ContextKeyExpr.has('defaultRecommendedExtensions')),
			weight: 70,
			order: 2,
			canToggleVisibility: true
		};
	}

	private createOtherRecommendedExtensionsListViewDescriptor(): IViewDescriptor {
		return {
			id: 'extensions.otherrecommendedList',
			name: localize('otherRecommendedExtensions', "Other Recommendations"),
			container: VIEW_CONTAINER,
			ctor: RecommendedExtensionsView,
			when: ContextKeyExpr.and(ContextKeyExpr.not('donotshowExtensions'), ContextKeyExpr.has('recommendedExtensions')),
			weight: 50,
			canToggleVisibility: true,
			order: 2
		};
	}

	private createWorkspaceRecommendedExtensionsListViewDescriptor(): IViewDescriptor {
		return {
			id: 'extensions.workspaceRecommendedList',
			name: localize('workspaceRecommendedExtensions', "Workspace Recommendations"),
			container: VIEW_CONTAINER,
			ctor: WorkspaceRecommendedExtensionsView,
			when: ContextKeyExpr.and(ContextKeyExpr.not('donotshowExtensions'), ContextKeyExpr.has('recommendedExtensions'), ContextKeyExpr.has('nonEmptyWorkspace')),
			weight: 50,
			canToggleVisibility: true,
			order: 1
		};
	}

	private createSearchBuiltInExtensionsListViewDescriptor(): IViewDescriptor {
		return {
			id: 'extensions.builtInExtensionsList',
			name: localize('builtInExtensions', "Features"),
			container: VIEW_CONTAINER,
			ctor: BuiltInExtensionsView,
			when: ContextKeyExpr.and(ContextKeyExpr.not('donotshowExtensions'), ContextKeyExpr.has('searchBuiltInExtensions')),
			weight: 100,
			canToggleVisibility: true
		};
	}

	private createSearchBuiltInThemesExtensionsListViewDescriptor(): IViewDescriptor {
		return {
			id: 'extensions.builtInThemesExtensionsList',
			name: localize('builtInThemesExtensions', "Themes"),
			container: VIEW_CONTAINER,
			ctor: BuiltInThemesExtensionsView,
			when: ContextKeyExpr.and(ContextKeyExpr.not('donotshowExtensions'), ContextKeyExpr.has('searchBuiltInExtensions')),
			weight: 100,
			canToggleVisibility: true
		};
	}

	private createSearchBuiltInBasicsExtensionsListViewDescriptor(): IViewDescriptor {
		return {
			id: 'extensions.builtInBasicsExtensionsList',
			name: localize('builtInBasicsExtensions', "Programming Languages"),
			container: VIEW_CONTAINER,
			ctor: BuiltInBasicsExtensionsView,
			when: ContextKeyExpr.and(ContextKeyExpr.not('donotshowExtensions'), ContextKeyExpr.has('searchBuiltInExtensions')),
			weight: 100,
			canToggleVisibility: true
		};
	}
}

export class ExtensionsViewlet extends ViewContainerViewlet implements IExtensionsViewlet {

	private onSearchChange: EventOf<string>;
	private nonEmptyWorkspaceContextKey: IContextKey<boolean>;
	private searchExtensionsContextKey: IContextKey<boolean>;
	private searchInstalledExtensionsContextKey: IContextKey<boolean>;
	private searchBuiltInExtensionsContextKey: IContextKey<boolean>;
	private recommendedExtensionsContextKey: IContextKey<boolean>;
	private defaultRecommendedExtensionsContextKey: IContextKey<boolean>;

	private searchDelayer: ThrottledDelayer<any>;
	private root: HTMLElement;

	private searchBox: HTMLInputElement;
	private extensionsBox: HTMLElement;
	private primaryActions: IAction[];
	private secondaryActions: IAction[];
	private disposables: IDisposable[] = [];

	constructor(
		@IPartService partService: IPartService,
		@ITelemetryService telemetryService: ITelemetryService,
		@IProgressService private progressService: IProgressService,
		@IInstantiationService instantiationService: IInstantiationService,
		@IEditorGroupsService private editorGroupService: IEditorGroupsService,
		@IExtensionManagementService private extensionManagementService: IExtensionManagementService,
		@INotificationService private notificationService: INotificationService,
		@IViewletService private viewletService: IViewletService,
		@IThemeService themeService: IThemeService,
		@IConfigurationService private configurationService: IConfigurationService,
		@IStorageService storageService: IStorageService,
		@IWorkspaceContextService contextService: IWorkspaceContextService,
		@IContextKeyService contextKeyService: IContextKeyService,
		@IContextMenuService contextMenuService: IContextMenuService,
		@IExtensionService extensionService: IExtensionService
	) {
		super(VIEWLET_ID, `${VIEWLET_ID}.state`, true, partService, telemetryService, storageService, instantiationService, themeService, contextMenuService, extensionService, contextService);

		this.searchDelayer = new ThrottledDelayer(500);
		this.nonEmptyWorkspaceContextKey = NonEmptyWorkspaceContext.bindTo(contextKeyService);
		this.searchExtensionsContextKey = SearchExtensionsContext.bindTo(contextKeyService);
		this.searchInstalledExtensionsContextKey = SearchInstalledExtensionsContext.bindTo(contextKeyService);
		this.searchBuiltInExtensionsContextKey = SearchBuiltInExtensionsContext.bindTo(contextKeyService);
		this.recommendedExtensionsContextKey = RecommendedExtensionsContext.bindTo(contextKeyService);
		this.defaultRecommendedExtensionsContextKey = DefaultRecommendedExtensionsContext.bindTo(contextKeyService);
		this.defaultRecommendedExtensionsContextKey.set(!this.configurationService.getValue<boolean>(ShowRecommendationsOnlyOnDemandKey));
		this.disposables.push(this.viewletService.onDidViewletOpen(this.onViewletOpen, this, this.disposables));

		this.configurationService.onDidChangeConfiguration(e => {
			if (e.affectsConfiguration(AutoUpdateConfigurationKey)) {
				this.secondaryActions = null;
				this.updateTitleArea();
			}
			if (e.affectedKeys.indexOf(ShowRecommendationsOnlyOnDemandKey) > -1) {
				this.defaultRecommendedExtensionsContextKey.set(!this.configurationService.getValue<boolean>(ShowRecommendationsOnlyOnDemandKey));
			}
		}, this, this.disposables);
	}

	async create(parent: HTMLElement): TPromise<void> {
		addClass(parent, 'extensions-viewlet');
		this.root = parent;

		const header = append(this.root, $('.header'));

		this.searchBox = append(header, $<HTMLInputElement>('input.search-box'));
		this.searchBox.placeholder = localize('searchExtensions', "Search Extensions in Marketplace");
		this.disposables.push(addStandardDisposableListener(this.searchBox, EventType.FOCUS, () => addClass(this.searchBox, 'synthetic-focus')));
		this.disposables.push(addStandardDisposableListener(this.searchBox, EventType.BLUR, () => removeClass(this.searchBox, 'synthetic-focus')));

		this.extensionsBox = append(this.root, $('.extensions'));

		const onKeyDown = chain(domEvent(this.searchBox, 'keydown'))
			.map(e => new StandardKeyboardEvent(e));
		onKeyDown.filter(e => e.keyCode === KeyCode.Escape).on(this.onEscape, this, this.disposables);

		const onKeyDownForList = onKeyDown.filter(() => this.count() > 0);
		onKeyDownForList.filter(e => e.keyCode === KeyCode.Enter).on(this.onEnter, this, this.disposables);

		const onSearchInput = domEvent(this.searchBox, 'input') as EventOf<SearchInputEvent>;
		onSearchInput(e => this.triggerSearch(e.immediate), null, this.disposables);

		this.onSearchChange = mapEvent(onSearchInput, e => e.target.value);

		await super.create(this.extensionsBox);

		const installed = await this.extensionManagementService.getInstalled(LocalExtensionType.User);

		if (installed.length === 0) {
			this.searchBox.value = '@sort:installs';
			this.searchExtensionsContextKey.set(true);
		}
	}

	public updateStyles(): void {
		super.updateStyles();

		this.searchBox.style.backgroundColor = this.getColor(inputBackground);
		this.searchBox.style.color = this.getColor(inputForeground);

		const inputBorderColor = this.getColor(inputBorder);
		this.searchBox.style.borderWidth = inputBorderColor ? '1px' : null;
		this.searchBox.style.borderStyle = inputBorderColor ? 'solid' : null;
		this.searchBox.style.borderColor = inputBorderColor;
	}

	setVisible(visible: boolean): TPromise<void> {
		const isVisibilityChanged = this.isVisible() !== visible;
		return super.setVisible(visible).then(() => {
			if (isVisibilityChanged) {
				if (visible) {
					this.searchBox.focus();
					this.searchBox.setSelectionRange(0, this.searchBox.value.length);
				}
			}
		});
	}

	focus(): void {
		this.searchBox.focus();
	}

	layout(dimension: Dimension): void {
		toggleClass(this.root, 'narrow', dimension.width <= 300);
		super.layout(new Dimension(dimension.width, dimension.height - 38));
	}

	getOptimalWidth(): number {
		return 400;
	}

	getActions(): IAction[] {
		if (!this.primaryActions) {
			this.primaryActions = [
				this.instantiationService.createInstance(ClearExtensionsInputAction, ClearExtensionsInputAction.ID, ClearExtensionsInputAction.LABEL, this.onSearchChange)
			];
		}
		return this.primaryActions;
	}

	getSecondaryActions(): IAction[] {
		if (!this.secondaryActions) {
			this.secondaryActions = [
				this.instantiationService.createInstance(ShowInstalledExtensionsAction, ShowInstalledExtensionsAction.ID, ShowInstalledExtensionsAction.LABEL),
				this.instantiationService.createInstance(ShowOutdatedExtensionsAction, ShowOutdatedExtensionsAction.ID, ShowOutdatedExtensionsAction.LABEL),
				this.instantiationService.createInstance(ShowEnabledExtensionsAction, ShowEnabledExtensionsAction.ID, ShowEnabledExtensionsAction.LABEL),
				this.instantiationService.createInstance(ShowDisabledExtensionsAction, ShowDisabledExtensionsAction.ID, ShowDisabledExtensionsAction.LABEL),
				this.instantiationService.createInstance(ShowBuiltInExtensionsAction, ShowBuiltInExtensionsAction.ID, ShowBuiltInExtensionsAction.LABEL),
				this.instantiationService.createInstance(ShowRecommendedExtensionsAction, ShowRecommendedExtensionsAction.ID, ShowRecommendedExtensionsAction.LABEL),
				this.instantiationService.createInstance(ShowPopularExtensionsAction, ShowPopularExtensionsAction.ID, ShowPopularExtensionsAction.LABEL),
				new Separator(),
				this.instantiationService.createInstance(ChangeSortAction, 'extensions.sort.install', localize('sort by installs', "Sort By: Install Count"), this.onSearchChange, 'installs'),
				this.instantiationService.createInstance(ChangeSortAction, 'extensions.sort.rating', localize('sort by rating', "Sort By: Rating"), this.onSearchChange, 'rating'),
				this.instantiationService.createInstance(ChangeSortAction, 'extensions.sort.name', localize('sort by name', "Sort By: Name"), this.onSearchChange, 'name'),
				new Separator(),
				this.instantiationService.createInstance(CheckForUpdatesAction, CheckForUpdatesAction.ID, CheckForUpdatesAction.LABEL),
				...(this.configurationService.getValue(AutoUpdateConfigurationKey) ? [this.instantiationService.createInstance(DisableAutoUpdateAction, DisableAutoUpdateAction.ID, DisableAutoUpdateAction.LABEL)] : [this.instantiationService.createInstance(UpdateAllAction, UpdateAllAction.ID, UpdateAllAction.LABEL), this.instantiationService.createInstance(EnableAutoUpdateAction, EnableAutoUpdateAction.ID, EnableAutoUpdateAction.LABEL)]),
				this.instantiationService.createInstance(InstallVSIXAction, InstallVSIXAction.ID, InstallVSIXAction.LABEL),
				new Separator(),
				this.instantiationService.createInstance(DisableAllAction, DisableAllAction.ID, DisableAllAction.LABEL),
				this.instantiationService.createInstance(EnableAllAction, EnableAllAction.ID, EnableAllAction.LABEL)
			];
		}

		return this.secondaryActions;
	}

	search(value: string): void {
		const event = new Event('input', { bubbles: true }) as SearchInputEvent;
		event.immediate = true;

		this.searchBox.value = value;
		this.searchBox.dispatchEvent(event);
	}

	private triggerSearch(immediate = false): void {
		this.searchDelayer.trigger(() => this.doSearch(), immediate || !this.searchBox.value ? 0 : 500)
			.done(null, err => this.onError(err));
	}

	private async doSearch(): TPromise<any> {
		const value = this.searchBox.value || '';
		this.searchExtensionsContextKey.set(!!value);
		this.searchInstalledExtensionsContextKey.set(InstalledExtensionsView.isInstalledExtensionsQuery(value));
		this.searchBuiltInExtensionsContextKey.set(ExtensionsListView.isBuiltInExtensionsQuery(value));
		this.recommendedExtensionsContextKey.set(ExtensionsListView.isRecommendedExtensionsQuery(value));
		this.nonEmptyWorkspaceContextKey.set(this.contextService.getWorkbenchState() !== WorkbenchState.EMPTY);

		if (value) {
			this.progress(TPromise.join(this.panels.map(view => (<ExtensionsListView>view).show(this.searchBox.value))));
		}
	}

<<<<<<< HEAD
	protected async updateViews(unregisteredViews: IViewDescriptor[] = [], showAll = false): TPromise<ViewsViewletPanel[]> {
		const created = await super.updateViews(unregisteredViews);
		const toShow = showAll ? this.views : created;
		if (toShow.length) {
			await this.progress(TPromise.join(toShow.map(view => (<ExtensionsListView>view).show(this.searchBox.value))));
		}
		return created;
=======
	protected onDidAddViews(added: IAddedViewDescriptorRef[]): ViewletPanel[] {
		const addedViews = super.onDidAddViews(added);
		this.progress(TPromise.join(addedViews.map(addedView => (<ExtensionsListView>addedView).show(this.searchBox.value))));
		return addedViews;
>>>>>>> 8647b7c1
	}

	private count(): number {
		return this.panels.reduce((count, view) => (<ExtensionsListView>view).count() + count, 0);
	}

	private onEscape(): void {
		this.search('');
	}

	private onEnter(): void {
		(<ExtensionsListView>this.panels[0]).select();
	}

	private onViewletOpen(viewlet: IViewlet): void {
		if (!viewlet || viewlet.getId() === VIEWLET_ID) {
			return;
		}

		const promises = this.editorGroupService.groups.map(group => {
			const editors = group.editors.filter(input => input instanceof ExtensionsInput);
			const promises = editors.map(editor => group.closeEditor(editor));

			return TPromise.join(promises);
		});

		TPromise.join(promises).done(null, onUnexpectedError);
	}

	private progress<T>(promise: TPromise<T>): TPromise<T> {
		const progressRunner = this.progressService.show(true);
		return always(promise, () => progressRunner.done());
	}

	private onError(err: any): void {
		if (isPromiseCanceledError(err)) {
			return;
		}

		const message = err && err.message || '';

		if (/ECONNREFUSED/.test(message)) {
			const error = createError(localize('suggestProxyError', "Marketplace returned 'ECONNREFUSED'. Please check the 'http.proxy' setting."), {
				actions: [
					this.instantiationService.createInstance(OpenGlobalSettingsAction, OpenGlobalSettingsAction.ID, OpenGlobalSettingsAction.LABEL)
				]
			});

			this.notificationService.error(error);
			return;
		}

		this.notificationService.error(err);
	}

	dispose(): void {
		this.disposables = dispose(this.disposables);
		super.dispose();
	}
}

export class StatusUpdater implements IWorkbenchContribution {

	private disposables: IDisposable[];
	private badgeHandle: IDisposable;

	constructor(
		@IActivityService private activityService: IActivityService,
		@IExtensionsWorkbenchService private extensionsWorkbenchService: IExtensionsWorkbenchService
	) {
		extensionsWorkbenchService.onChange(this.onServiceChange, this, this.disposables);
	}

	private onServiceChange(): void {

		dispose(this.badgeHandle);

		if (this.extensionsWorkbenchService.local.some(e => e.state === ExtensionState.Installing)) {
			this.badgeHandle = this.activityService.showActivity(VIEWLET_ID, new ProgressBadge(() => localize('extensions', "Extensions")), 'extensions-badge progress-badge');
			return;
		}

		const outdated = this.extensionsWorkbenchService.local.reduce((r, e) => r + (e.outdated ? 1 : 0), 0);
		if (outdated > 0) {
			const badge = new NumberBadge(outdated, n => localize('outdatedExtensions', '{0} Outdated Extensions', n));
			this.badgeHandle = this.activityService.showActivity(VIEWLET_ID, badge, 'extensions-badge count-badge');
		}
	}

	dispose(): void {
		this.disposables = dispose(this.disposables);
		dispose(this.badgeHandle);
	}
}

export class MaliciousExtensionChecker implements IWorkbenchContribution {

	private disposables: IDisposable[];

	constructor(
		@IExtensionManagementService private extensionsManagementService: IExtensionManagementService,
		@IWindowService private windowService: IWindowService,
		@ILogService private logService: ILogService,
		@INotificationService private notificationService: INotificationService
	) {
		this.loopCheckForMaliciousExtensions();
	}

	private loopCheckForMaliciousExtensions(): void {
		this.checkForMaliciousExtensions()
			.then(() => TPromise.timeout(1000 * 60 * 5)) // every five minutes
			.then(() => this.loopCheckForMaliciousExtensions());
	}

	private checkForMaliciousExtensions(): TPromise<any> {
		return this.extensionsManagementService.getExtensionsReport().then(report => {
			const maliciousSet = getMaliciousExtensionsSet(report);

			return this.extensionsManagementService.getInstalled(LocalExtensionType.User).then(installed => {
				const maliciousExtensions = installed
					.filter(e => maliciousSet.has(getGalleryExtensionIdFromLocal(e)));

				if (maliciousExtensions.length) {
					return TPromise.join(maliciousExtensions.map(e => this.extensionsManagementService.uninstall(e, true).then(() => {
						this.notificationService.prompt(
							Severity.Warning,
							localize('malicious warning', "We have uninstalled '{0}' which was reported to be problematic.", getGalleryExtensionIdFromLocal(e)),
							[{
								label: localize('reloadNow', "Reload Now"),
								run: () => this.windowService.reloadWindow()
							}]
						);
					})));
				} else {
					return TPromise.as(null);
				}
			});
		}, err => this.logService.error(err));
	}

	dispose(): void {
		this.disposables = dispose(this.disposables);
	}
}<|MERGE_RESOLUTION|>--- conflicted
+++ resolved
@@ -391,20 +391,10 @@
 		}
 	}
 
-<<<<<<< HEAD
-	protected async updateViews(unregisteredViews: IViewDescriptor[] = [], showAll = false): TPromise<ViewsViewletPanel[]> {
-		const created = await super.updateViews(unregisteredViews);
-		const toShow = showAll ? this.views : created;
-		if (toShow.length) {
-			await this.progress(TPromise.join(toShow.map(view => (<ExtensionsListView>view).show(this.searchBox.value))));
-		}
-		return created;
-=======
 	protected onDidAddViews(added: IAddedViewDescriptorRef[]): ViewletPanel[] {
 		const addedViews = super.onDidAddViews(added);
 		this.progress(TPromise.join(addedViews.map(addedView => (<ExtensionsListView>addedView).show(this.searchBox.value))));
 		return addedViews;
->>>>>>> 8647b7c1
 	}
 
 	private count(): number {
